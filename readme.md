--- conflicted
+++ resolved
@@ -15,14 +15,10 @@
 
 ## Documentation
 
-<<<<<<< HEAD
-<a href="https://codeception.com/docs/modules/AMQP">Module documentation</a>
-=======
-<a href="documentation.md">Look at documentation.md file</a>
+See [the module documentation](https://codeception.com/docs/modules/AMQP).
 
 ## License
 
 `Codeception Module AMQP` is open-sourced software licensed under the [MIT](/LICENSE) License.
 
-© Codeception PHP Testing Framework
->>>>>>> a2545f88
+© Codeception PHP Testing Framework